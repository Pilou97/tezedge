--- conflicted
+++ resolved
@@ -3,8 +3,7 @@
 // NOTE: unsafe cannot be forbidden right now because of code in systems.rs
 // #![forbid(unsafe_code)]
 
-use std::sync::Condvar;
-use std::sync::{Arc, Mutex};
+use std::sync::Arc;
 use std::time::Duration;
 
 use riker::actors::*;
@@ -15,17 +14,7 @@
 use networking::p2p::network_channel::NetworkChannel;
 use networking::ShellCompatibilityVersion;
 use rpc::rpc_actor::RpcServer;
-<<<<<<< HEAD
-use shell::mempool::init_mempool_state_storage;
-use shell::mempool::mempool_channel::MempoolChannel;
-use shell::mempool::mempool_prevalidator::MempoolPrevalidator;
-=======
-use shell::chain_current_head_manager::ChainCurrentHeadManager;
-use shell::chain_feeder::ChainFeeder;
-use shell::chain_manager::ChainManager;
-use shell::context_listener::ContextListener;
 use shell::mempool::{init_mempool_state_storage, MempoolPrevalidatorFactory};
->>>>>>> 7c3ed8e6
 use shell::peer_manager::PeerManager;
 use shell::shell_channel::ShellChannelRef;
 use shell::shell_channel::{ShellChannel, ShellChannelTopic, ShuttingDown};
@@ -327,13 +316,9 @@
         tezos_env.clone(),
         Arc::new(shell_compatibility_version.to_network_version()),
         &init_storage_data,
-<<<<<<< HEAD
-        is_sandbox,
         env.storage
             .context_storage_configuration
             .tezedge_is_enabled(),
-=======
->>>>>>> 7c3ed8e6
     )
     .expect("Failed to create RPC server");
 
@@ -421,14 +406,17 @@
     log: Logger,
 ) {
     let chain_id = Arc::new(init_storage_data.chain_id.clone());
-    let pair = Arc::new((Mutex::new(None), Condvar::new()));
+    let (result_callback_sender, result_callback_receiver) = {
+        let (sender, receiver) = std::sync::mpsc::sync_channel(1);
+        (Arc::new(sender), receiver)
+    };
     let fail_above = init_storage_data.replay.as_ref().unwrap().fail_above;
     let nblocks = blocks.len();
     let now = std::time::Instant::now();
 
     for (index, block) in blocks.into_iter().enumerate() {
         let batch = ApplyBlockBatch::one((&*block).clone());
-        let result_callback = Some(Arc::clone(&pair));
+        let result_callback = Some(result_callback_sender.clone());
 
         let now = std::time::Instant::now();
         block_applier.tell(
@@ -436,15 +424,15 @@
             None,
         );
 
-        let (lock, cvar) = &*pair;
-        let lock = lock.lock().unwrap();
-        let result = cvar.wait(lock).unwrap();
+        let result = result_callback_receiver
+            .recv()
+            .expect("Failed to wait for block aplication");
         let time = now.elapsed();
 
         let hash = block.to_base58_check();
         let percent = (index as f64 / nblocks as f64) * 100.0;
 
-        if let Some(Err(_)) = &*result {
+        if let Err(_) = result.as_ref() {
             replay_shutdown(shell_channel);
             panic!(
                 "{:08} {:.5}% Block {} failed in {:?}. Result={:?}",

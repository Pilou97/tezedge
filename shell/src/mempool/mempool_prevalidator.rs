--- conflicted
+++ resolved
@@ -364,17 +364,13 @@
         }
 
         // 2. lets handle pending operations (if any)
-<<<<<<< HEAD
         handle_pending_operations(
             chain_manager,
             api,
             tokio_runtime,
-            current_mempool_state_storage.clone(),
+            current_mempool_state_storage,
             log,
         )?;
-=======
-        handle_pending_operations(chain_manager, api, current_mempool_state_storage, log)?;
->>>>>>> ca65e9f6
     }
 
     Ok(())
@@ -384,15 +380,9 @@
     chain_manager: &ChainManagerRef,
     block_storage: &BlockStorage,
     chain_meta_storage: &ChainMetaStorage,
-<<<<<<< HEAD
-    mempool_storage: &MempoolStorage,
-    current_mempool_state_storage: CurrentMempoolStateStorageRef,
+    current_mempool_state_storage: &CurrentMempoolStateStorageRef,
     api: &mut ProtocolRunnerConnection,
     tokio_runtime: &tokio::runtime::Handle,
-=======
-    current_mempool_state_storage: &CurrentMempoolStateStorageRef,
-    api: &ProtocolController,
->>>>>>> ca65e9f6
     chain_id: &ChainId,
     log: &Logger,
 ) -> Result<(), PrevalidationError> {
@@ -471,14 +461,9 @@
 
 fn handle_pending_operations(
     chain_manager: &ChainManagerRef,
-<<<<<<< HEAD
     api: &mut ProtocolRunnerConnection,
     tokio_runtime: &tokio::runtime::Handle,
-    current_mempool_state_storage: CurrentMempoolStateStorageRef,
-=======
-    api: &ProtocolController,
     current_mempool_state_storage: &CurrentMempoolStateStorageRef,
->>>>>>> ca65e9f6
     log: &Logger,
 ) -> Result<(), PrevalidationError> {
     // check if we can handle something
@@ -512,20 +497,13 @@
                     tokio_runtime.block_on(api.validate_operation_for_mempool(
                         ValidateOperationRequest {
                             prevalidator: prevalidator.clone(),
-                            operation: operation.clone(),
+                            operation: mempool_operation.operation().clone(),
                         },
                     ))
                 });
 
                 // lets validate throught protocol
-<<<<<<< HEAD
                 match result {
-=======
-                match api.validate_operation(ValidateOperationRequest {
-                    prevalidator: prevalidator.clone(),
-                    operation: mempool_operation.operation().clone(),
-                }) {
->>>>>>> ca65e9f6
                     Ok(response) => {
                         debug!(log, "Mempool - validate operation response finished with success"; "operation_hash" => pending_op.to_base58_check(), "result" => format!("{:?}", response.result));
 

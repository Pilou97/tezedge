--- conflicted
+++ resolved
@@ -631,25 +631,10 @@
     // storage for test
     let storage = TmpStorage::create(&root_dir_temp_storage_path)?;
 
-<<<<<<< HEAD
-=======
-    // context action recorders
-    let context_action_recorders = vec![
-        // rocksdb recorder
-        Box::new(ContextActionStorage::new(
-            storage
-                .storage()
-                .merkle_context_actions()
-                .expect("Expecting configured merkle context actions rocksdb"),
-            storage.storage().seq(),
-        )) as Box<dyn ActionRecorder + Send>,
-    ];
-
     // start mempool on the beginning
     let mut p2p_cfg = common::p2p_cfg_with_threshold(NODE_P2P_CFG.clone(), 0, 10, 0);
     p2p_cfg.0.disable_mempool = false;
 
->>>>>>> 7c3ed8e6
     // start node
     let node = common::infra::NodeInfrastructure::start(
         storage,

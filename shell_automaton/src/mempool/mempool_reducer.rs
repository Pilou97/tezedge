--- conflicted
+++ resolved
@@ -287,23 +287,6 @@
                 }
             }
 
-<<<<<<< HEAD
-            if retry.is_some() {
-                if state.config.disable_apply_retry {
-                    slog::info!(
-                        &state.log,
-                        "Block `{new_block}` applied after retry, not using it as current head",
-                        new_block = block.hash.to_base58_check();
-                    );
-                    return;
-                } else {
-                    slog::info!(
-                        &state.log,
-                        "Block `{new_block}` applied after retry",
-                        new_block = block.hash.to_base58_check();
-                    );
-                }
-=======
             // TODO currently supported protocols cache is mainained in the prechecker part
             if should_skip_block_with_retry(&state.prechecker, &block.hash, retry) {
                 slog::info!(
@@ -312,7 +295,6 @@
                     new_block = block.hash.to_base58_check();
                 );
                 return;
->>>>>>> daa26baa
             }
 
             let old_head_state = mempool_state.local_head_state.clone();
